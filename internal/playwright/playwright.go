--- conflicted
+++ resolved
@@ -557,30 +557,12 @@
 	}
 
 	if selector != "" {
-<<<<<<< HEAD
-		element, err := session.Page.QuerySelector(selector)
-		if err != nil {
-			return fmt.Errorf("failed to find element for screenshot: %w", err)
-		}
-		if element != nil {
-			elementOptions := playwright.ElementHandleScreenshotOptions{
-				Path: playwright.String(path),
-				Type: options.Type,
-			}
-			if format == "jpeg" {
-				elementOptions.Quality = playwright.Int(quality)
-			}
-			_, err = element.Screenshot(elementOptions)
-			return err
-		}
-=======
 		locator := session.Page.Locator(selector)
 		_, err = locator.Screenshot(playwright.LocatorScreenshotOptions{
 			Path: &path,
 			Type: options.Type,
 		})
 		return err
->>>>>>> 18d5ff05
 	}
 
 	_, err = session.Page.Screenshot(options)
